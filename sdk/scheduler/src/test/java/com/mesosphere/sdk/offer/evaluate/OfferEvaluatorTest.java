--- conflicted
+++ resolved
@@ -2,15 +2,10 @@
 
 import com.mesosphere.sdk.offer.*;
 import com.mesosphere.sdk.offer.evaluate.placement.PlacementUtils;
-<<<<<<< HEAD
+import com.mesosphere.sdk.offer.taskdata.EnvUtils;
 import com.mesosphere.sdk.offer.taskdata.SchedulerLabelReader;
 import com.mesosphere.sdk.offer.taskdata.SchedulerLabelWriter;
-import com.mesosphere.sdk.offer.taskdata.TaskPacking;
-=======
-import com.mesosphere.sdk.offer.taskdata.EnvUtils;
-import com.mesosphere.sdk.offer.taskdata.SchedulerLabelReader;
 import com.mesosphere.sdk.offer.taskdata.TaskPackingUtils;
->>>>>>> d0947ef0
 import com.mesosphere.sdk.scheduler.plan.DefaultPodInstance;
 import com.mesosphere.sdk.scheduler.plan.DeploymentStep;
 import com.mesosphere.sdk.scheduler.plan.PodInstanceRequirement;
@@ -58,13 +53,8 @@
         Label resourceIdLabel = fulfilledPortResource.getReservation().getLabels().getLabels(0);
         Assert.assertEquals("resource_id", resourceIdLabel.getKey());
 
-<<<<<<< HEAD
-        CommandInfo command = TaskPacking.unpack(taskInfo).getCommand();
-        Map<String, String> envvars = CommonIdUtils.fromEnvironmentToMap(command.getEnvironment());
-=======
         CommandInfo command = TaskPackingUtils.unpack(taskInfo).getCommand();
-        Map<String, String> envvars = EnvUtils.fromEnvironmentToMap(command.getEnvironment());
->>>>>>> d0947ef0
+        Map<String, String> envvars = EnvUtils.toMap(command.getEnvironment());
         Assert.assertEquals(envvars.toString(), 1, envvars.size());
         Assert.assertEquals(String.valueOf(555), envvars.get(TestConstants.PORT_ENV_NAME));
     }
@@ -93,13 +83,8 @@
         Label resourceIdLabel = fulfilledPortResource.getReservation().getLabels().getLabels(0);
         Assert.assertEquals("resource_id", resourceIdLabel.getKey());
 
-<<<<<<< HEAD
-        CommandInfo command = TaskPacking.unpack(taskInfo).getCommand();
-        Map<String, String> envvars = CommonIdUtils.fromEnvironmentToMap(command.getEnvironment());
-=======
         CommandInfo command = TaskPackingUtils.unpack(taskInfo).getCommand();
-        Map<String, String> envvars = EnvUtils.fromEnvironmentToMap(command.getEnvironment());
->>>>>>> d0947ef0
+        Map<String, String> envvars = EnvUtils.toMap(command.getEnvironment());
         Assert.assertEquals(envvars.toString(), 1, envvars.size());
         Assert.assertEquals(String.valueOf(666), envvars.get(TestConstants.PORT_ENV_NAME));
     }
@@ -131,13 +116,8 @@
         Label resourceIdLabel = fulfilledPortResource.getReservation().getLabels().getLabels(0);
         Assert.assertEquals("resource_id", resourceIdLabel.getKey());
 
-<<<<<<< HEAD
-        CommandInfo command = TaskPacking.unpack(taskInfo).getCommand();
-        Map<String, String> envvars = CommonIdUtils.fromEnvironmentToMap(command.getEnvironment());
-=======
         CommandInfo command = TaskPackingUtils.unpack(taskInfo).getCommand();
-        Map<String, String> envvars = EnvUtils.fromEnvironmentToMap(command.getEnvironment());
->>>>>>> d0947ef0
+        Map<String, String> envvars = EnvUtils.toMap(command.getEnvironment());
         Assert.assertEquals(envvars.toString(), 1, envvars.size());
         Assert.assertEquals(String.valueOf(666), envvars.get(TestConstants.PORT_ENV_NAME));
     }
@@ -159,13 +139,8 @@
         Label resourceIdLabel = fulfilledPortResource.getReservation().getLabels().getLabels(0);
         Assert.assertEquals("resource_id", resourceIdLabel.getKey());
 
-<<<<<<< HEAD
-        CommandInfo command = TaskPacking.unpack(taskInfo).getCommand();
-        Map<String, String> envvars = CommonIdUtils.fromEnvironmentToMap(command.getEnvironment());
-=======
         CommandInfo command = TaskPackingUtils.unpack(taskInfo).getCommand();
-        Map<String, String> envvars = EnvUtils.fromEnvironmentToMap(command.getEnvironment());
->>>>>>> d0947ef0
+        Map<String, String> envvars = EnvUtils.toMap(command.getEnvironment());
         Assert.assertEquals(envvars.toString(), 1, envvars.size());
         Assert.assertEquals(String.valueOf(10000), envvars.get(TestConstants.PORT_ENV_NAME));
     }
@@ -275,13 +250,8 @@
         Assert.assertEquals(
                 resourceIdLabel.getValue(), fulfilledPortResource.getReservation().getLabels().getLabels(0).getValue());
 
-<<<<<<< HEAD
-        CommandInfo command = TaskPacking.unpack(taskInfo).getCommand();
-        Map<String, String> envvars = CommonIdUtils.fromEnvironmentToMap(command.getEnvironment());
-=======
         CommandInfo command = TaskPackingUtils.unpack(taskInfo).getCommand();
-        Map<String, String> envvars = EnvUtils.fromEnvironmentToMap(command.getEnvironment());
->>>>>>> d0947ef0
+        Map<String, String> envvars = EnvUtils.toMap(command.getEnvironment());
         Assert.assertEquals(envvars.toString(), 2, envvars.size());
         Assert.assertEquals(String.valueOf(10000), envvars.get(TestConstants.PORT_ENV_NAME));
         Assert.assertEquals(String.valueOf(10001), envvars.get(TestConstants.PORT_ENV_NAME + "1"));
