package com.mesosphere.sdk.offer;

import com.mesosphere.sdk.specification.TaskSpec;
import com.mesosphere.sdk.specification.TestPodFactory;
<<<<<<< HEAD
=======
import org.apache.mesos.Protos;

>>>>>>> 0e868c47
import com.mesosphere.sdk.specification.DefaultConfigFileSpec;
import com.mesosphere.sdk.specification.DefaultResourceSet;
import com.mesosphere.sdk.testutils.TestConstants;

import org.apache.mesos.Protos;
import org.junit.Assert;
import org.junit.Test;
<<<<<<< HEAD
=======

>>>>>>> 0e868c47
import java.util.*;

import javax.validation.ValidationException;

/**
 * This class tests the TaskUtils class.
 */
public class TaskUtilsTest {
<<<<<<< HEAD
=======
    private static final String testTaskName = "test-task-name";
    private static final String testTaskId = "test-task-id";
    private static final String testAgentId = "test-agent-id";
    private static final UUID testTargetConfigurationId = UUID.randomUUID();

    @Test
    public void testValidToTaskName() throws Exception {
        Protos.TaskID validTaskId = getTaskId(testTaskName + "__id");
        Assert.assertEquals(testTaskName, CommonTaskUtils.toTaskName(validTaskId));
    }

    @Test(expected = TaskException.class)
    public void testInvalidToTaskName() throws Exception {
        CommonTaskUtils.toTaskName(getTaskId(testTaskName + "_id"));
    }

    @Test(expected = TaskException.class)
    public void testGetTargetConfigurationFailure() throws Exception {
        CommonTaskUtils.getTargetConfiguration(getTestTaskInfo());
    }

    @Test
    public void testSetTargetConfiguration() throws Exception {
        Protos.TaskInfo taskInfo = CommonTaskUtils.setTargetConfiguration(
                getTestTaskInfo().toBuilder(), testTargetConfigurationId).build();
        Assert.assertEquals(testTargetConfigurationId, CommonTaskUtils.getTargetConfiguration(taskInfo));
    }
>>>>>>> 0e868c47

    @Test
    public void testAreNotDifferentTaskSpecifications() {
        TaskSpec oldTaskSpecification = TestPodFactory.getTaskSpec();
        TaskSpec newTaskSpecification = TestPodFactory.getTaskSpec();
        Assert.assertFalse(TaskUtils.areDifferent(oldTaskSpecification, newTaskSpecification));
    }

    @Test
    public void testAreDifferentTaskSpecificationsName() {
        TaskSpec oldTaskSpecification = TestPodFactory.getTaskSpec();
        TaskSpec newTaskSpecification = TestPodFactory.getTaskSpec(
                "new" + oldTaskSpecification.getName(),
                oldTaskSpecification.getCommand().get().getValue(),
                oldTaskSpecification.getResourceSet().getId(),
                TestPodFactory.CPU,
                TestPodFactory.MEM,
                TestPodFactory.DISK);

        Assert.assertTrue(TaskUtils.areDifferent(oldTaskSpecification, newTaskSpecification));
    }

    @Test
    public void testAreDifferentTaskSpecificationsCmd() {
        TaskSpec oldTaskSpecification = TestPodFactory.getTaskSpec();
        TaskSpec newTaskSpecification = TestPodFactory.getTaskSpec(
                oldTaskSpecification.getName(),
                oldTaskSpecification.getCommand().get().getValue() + " && echo foo",
                oldTaskSpecification.getResourceSet().getId(),
                TestPodFactory.CPU,
                TestPodFactory.MEM,
                TestPodFactory.DISK);

        Assert.assertTrue(TaskUtils.areDifferent(oldTaskSpecification, newTaskSpecification));
    }

    @Test
    public void testAreDifferentTaskSpecificationsResourcesLength() {
        TaskSpec oldTaskSpecification = TestPodFactory.getTaskSpec(
                TestConstants.TASK_NAME,
                TestPodFactory.CMD.getValue(),
                DefaultResourceSet.newBuilder(TestConstants.ROLE, TestConstants.PRINCIPAL)
                        .id(TestConstants.RESOURCE_SET_ID)
                        .cpus(5.)
                        .build());
        TaskSpec newTaskSpecification = TestPodFactory.getTaskSpec(
                TestConstants.TASK_NAME,
                TestPodFactory.CMD.getValue(),
                DefaultResourceSet.newBuilder(TestConstants.ROLE, TestConstants.PRINCIPAL)
                        .id(TestConstants.RESOURCE_SET_ID)
                        .cpus(5.)
                        .memory(6.)
                        .build());

        Assert.assertTrue(TaskUtils.areDifferent(oldTaskSpecification, newTaskSpecification));
    }

    @Test
    public void testAreDifferentTaskSpecificationsNoResourceOverlap() {
        TaskSpec oldTaskSpecification = TestPodFactory.getTaskSpec(
                TestConstants.TASK_NAME,
                TestPodFactory.CMD.getValue(),
                DefaultResourceSet.newBuilder(TestConstants.ROLE, TestConstants.PRINCIPAL)
                        .id(TestConstants.RESOURCE_SET_ID)
                        .cpus(5.)
                        .build());
        TaskSpec newTaskSpecification = TestPodFactory.getTaskSpec(
                TestConstants.TASK_NAME,
                TestPodFactory.CMD.getValue(),
                DefaultResourceSet.newBuilder(TestConstants.ROLE, TestConstants.PRINCIPAL)
                        .id(TestConstants.RESOURCE_SET_ID)
                        .memory(5.)
                        .build());

        Assert.assertTrue(TaskUtils.areDifferent(oldTaskSpecification, newTaskSpecification));
    }

    @Test
    public void testAreNotDifferentTaskSpecificationsResourcesMatch() {
        TaskSpec oldTaskSpecification = TestPodFactory.getTaskSpec(
                TestConstants.TASK_NAME,
                TestPodFactory.CMD.getValue(),
                DefaultResourceSet.newBuilder(TestConstants.ROLE, TestConstants.PRINCIPAL)
                        .id(TestConstants.RESOURCE_SET_ID)
                        .cpus(5.)
                        .memory(3.)
                        .build());
        TaskSpec newTaskSpecification = TestPodFactory.getTaskSpec(
                TestConstants.TASK_NAME,
                TestPodFactory.CMD.getValue(),
                DefaultResourceSet.newBuilder(TestConstants.ROLE, TestConstants.PRINCIPAL)
                        .id(TestConstants.RESOURCE_SET_ID + "b")
                        .cpus(5.)
                        .memory(3.)
                        .build());

        Assert.assertFalse(TaskUtils.areDifferent(oldTaskSpecification, newTaskSpecification));
    }

    @Test
    public void testAreDifferentTaskSpecificationsConfigsLength() {
        TaskSpec oldTaskSpecification = TestPodFactory.getTaskSpec();
        TaskSpec newTaskSpecification = TestPodFactory.getTaskSpec(
                TestConstants.TASK_NAME,
                TestPodFactory.CMD.getValue(),
                TestPodFactory.getResourceSet(TestConstants.RESOURCE_SET_ID, 1, 2, 3),
                Arrays.asList(new DefaultConfigFileSpec(
                        "config", "../relative/path/to/config", "this is a config template")));

        Assert.assertTrue(TaskUtils.areDifferent(oldTaskSpecification, newTaskSpecification));
    }

    @Test
    public void testAreDifferentTaskSpecificationsNoConfigOverlap() {
        TaskSpec oldTaskSpecification = TestPodFactory.getTaskSpec(
                TestConstants.TASK_NAME,
                TestPodFactory.CMD.getValue(),
                TestPodFactory.getResourceSet(TestConstants.RESOURCE_SET_ID, 1, 2, 3),
                Arrays.asList(
                        new DefaultConfigFileSpec("config", "../relative/path/to/config", "this is a config template"),
                        new DefaultConfigFileSpec("config2", "../relative/path/to/config2", "second config")));

        TaskSpec newTaskSpecification = TestPodFactory.getTaskSpec(
                TestConstants.TASK_NAME,
                TestPodFactory.CMD.getValue(),
                TestPodFactory.getResourceSet(TestConstants.RESOURCE_SET_ID, 1, 2, 3),
                Arrays.asList(
                        new DefaultConfigFileSpec("config", "../diff/path/to/config", "this is a diff config template"),
                        new DefaultConfigFileSpec("config2", "../diff/path/to/config2", "diff second config")));

        Assert.assertTrue(TaskUtils.areDifferent(oldTaskSpecification, newTaskSpecification));
    }

    @Test
    public void testAreNotDifferentTaskSpecificationsReorderedConfigMatch() {
        TaskSpec oldTaskSpecification = TestPodFactory.getTaskSpec(
                TestConstants.TASK_NAME,
                TestPodFactory.CMD.getValue(),
                TestPodFactory.getResourceSet(TestConstants.RESOURCE_SET_ID, 1, 2, 3),
                Arrays.asList(
                        new DefaultConfigFileSpec("config", "../relative/path/to/config", "a config template"),
                        new DefaultConfigFileSpec("config2", "../relative/path/to/config2", "second config")));

        TaskSpec newTaskSpecification = TestPodFactory.getTaskSpec(
                TestConstants.TASK_NAME,
                TestPodFactory.CMD.getValue(),
                TestPodFactory.getResourceSet(TestConstants.RESOURCE_SET_ID, 1, 2, 3),
                Arrays.asList(
                        new DefaultConfigFileSpec("config2", "../relative/path/to/config2", "second config"),
                        new DefaultConfigFileSpec("config", "../relative/path/to/config", "a config template")));

        Assert.assertFalse(TaskUtils.areDifferent(oldTaskSpecification, newTaskSpecification));
    }

    @Test(expected=ValidationException.class)
    public void testConfigsSamePathFailsValidation() {
        TestPodFactory.getTaskSpec(
                TestConstants.TASK_NAME,
                TestPodFactory.CMD.getValue(),
                TestPodFactory.getResourceSet(TestConstants.RESOURCE_SET_ID, 1, 2, 3),
                Arrays.asList(
                        new DefaultConfigFileSpec("config", "../relative/path/to/config", "this is a config template"),
                        new DefaultConfigFileSpec("config2", "../relative/path/to/config", "same path should fail")));
    }

    @Test(expected=ValidationException.class)
    public void testConfigsSameNameFailsValidation() {
        TestPodFactory.getTaskSpec(
                TestConstants.TASK_NAME,
                TestPodFactory.CMD.getValue(),
                TestPodFactory.getResourceSet(TestConstants.RESOURCE_SET_ID, 1, 2, 3),
                Arrays.asList(
                        new DefaultConfigFileSpec("config", "../relative/path/to/config", "this is a config template"),
                        new DefaultConfigFileSpec("config", "../relative/path/to/config2", "same name should fail")));
    }

    @Test
    public void testTaskLostNeedsRecovery() {
        Protos.TaskStatus taskStatus = Protos.TaskStatus.newBuilder()
                .setTaskId(Protos.TaskID.newBuilder().setValue(UUID.randomUUID().toString()))
                .setState(Protos.TaskState.TASK_LOST)
                .build();
        Assert.assertTrue(TaskUtils.isRecoveryNeeded(taskStatus));
    }
}<|MERGE_RESOLUTION|>--- conflicted
+++ resolved
@@ -2,11 +2,6 @@
 
 import com.mesosphere.sdk.specification.TaskSpec;
 import com.mesosphere.sdk.specification.TestPodFactory;
-<<<<<<< HEAD
-=======
-import org.apache.mesos.Protos;
-
->>>>>>> 0e868c47
 import com.mesosphere.sdk.specification.DefaultConfigFileSpec;
 import com.mesosphere.sdk.specification.DefaultResourceSet;
 import com.mesosphere.sdk.testutils.TestConstants;
@@ -14,10 +9,6 @@
 import org.apache.mesos.Protos;
 import org.junit.Assert;
 import org.junit.Test;
-<<<<<<< HEAD
-=======
-
->>>>>>> 0e868c47
 import java.util.*;
 
 import javax.validation.ValidationException;
@@ -26,36 +17,18 @@
  * This class tests the TaskUtils class.
  */
 public class TaskUtilsTest {
-<<<<<<< HEAD
-=======
     private static final String testTaskName = "test-task-name";
-    private static final String testTaskId = "test-task-id";
-    private static final String testAgentId = "test-agent-id";
-    private static final UUID testTargetConfigurationId = UUID.randomUUID();
 
     @Test
     public void testValidToTaskName() throws Exception {
-        Protos.TaskID validTaskId = getTaskId(testTaskName + "__id");
+        Protos.TaskID validTaskId = Protos.TaskID.newBuilder().setValue(testTaskName + "__id").build();
         Assert.assertEquals(testTaskName, CommonTaskUtils.toTaskName(validTaskId));
     }
 
     @Test(expected = TaskException.class)
     public void testInvalidToTaskName() throws Exception {
-        CommonTaskUtils.toTaskName(getTaskId(testTaskName + "_id"));
-    }
-
-    @Test(expected = TaskException.class)
-    public void testGetTargetConfigurationFailure() throws Exception {
-        CommonTaskUtils.getTargetConfiguration(getTestTaskInfo());
-    }
-
-    @Test
-    public void testSetTargetConfiguration() throws Exception {
-        Protos.TaskInfo taskInfo = CommonTaskUtils.setTargetConfiguration(
-                getTestTaskInfo().toBuilder(), testTargetConfigurationId).build();
-        Assert.assertEquals(testTargetConfigurationId, CommonTaskUtils.getTargetConfiguration(taskInfo));
-    }
->>>>>>> 0e868c47
+        CommonTaskUtils.toTaskName(Protos.TaskID.newBuilder().setValue(testTaskName + "_id").build());
+    }
 
     @Test
     public void testAreNotDifferentTaskSpecifications() {
