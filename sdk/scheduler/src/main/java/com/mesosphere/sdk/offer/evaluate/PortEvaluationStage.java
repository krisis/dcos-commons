--- conflicted
+++ resolved
@@ -1,14 +1,8 @@
 package com.mesosphere.sdk.offer.evaluate;
 
 import com.mesosphere.sdk.offer.*;
-<<<<<<< HEAD
 import com.mesosphere.sdk.offer.taskdata.SchedulerLabelReader;
-import com.mesosphere.sdk.offer.taskdata.SchedulerLabelWriter;
-import com.mesosphere.sdk.offer.taskdata.SchedulerTaskEnvWriter;
-=======
-import com.mesosphere.sdk.offer.taskdata.EnvConstants;
-import com.mesosphere.sdk.offer.taskdata.SchedulerLabelWriter;
->>>>>>> d0947ef0
+import com.mesosphere.sdk.offer.taskdata.SchedulerEnvWriter;
 
 import org.apache.commons.lang3.StringUtils;
 import org.apache.mesos.Protos;
@@ -92,44 +86,13 @@
     protected void setProtos(PodInfoBuilder podInfoBuilder, Protos.Resource resource) {
         long port = resource.getRanges().getRange(0).getBegin();
 
-<<<<<<< HEAD
         if (!getTaskName().isPresent()) {
             return; // Changes are only applied to TaskInfos
-=======
-        if (getTaskName().isPresent()) {
-            String taskName = getTaskName().get();
-            Protos.TaskInfo.Builder taskBuilder = podInfoBuilder.getTaskBuilder(taskName);
-            setPortEnvironmentVariable(taskBuilder.getCommandBuilder(), port);
-
-            // Add port to the health check (if defined)
-            if (taskBuilder.hasHealthCheck()) {
-                setPortEnvironmentVariable(taskBuilder.getHealthCheckBuilder().getCommandBuilder(), port);
-            } else {
-                LOGGER.info("Health check is not defined for task: {}", taskName);
-            }
-
-            // Add port to the readiness check (if a readiness check is defined)
-            try {
-                taskBuilder.setLabels(new SchedulerLabelWriter(taskBuilder)
-                        .setReadinessCheckEnvvar(getPortEnvironmentVariable(), Long.toString(port))
-                        .toProto());
-            } catch (TaskException e) {
-                LOGGER.error("Got exception while adding PORT env var to ReadinessCheck", e);
-            }
-            resourceBuilder = ResourceUtils.getResourceBuilder(taskBuilder, resource);
-        } else {
-            Protos.ExecutorInfo.Builder executorBuilder = podInfoBuilder.getExecutorBuilder().get();
-            setPortEnvironmentVariable(executorBuilder.getCommandBuilder(), port);
-            resourceBuilder = ResourceUtils.getResourceBuilder(executorBuilder, resource);
->>>>>>> d0947ef0
         }
         String taskName = getTaskName().get();
         Protos.TaskInfo.Builder taskBuilder = podInfoBuilder.getTaskBuilder(taskName);
         try {
-            SchedulerTaskEnvWriter.setDynamicPort(taskBuilder, portName, customEnvKey, port);
-            taskBuilder.setLabels(new SchedulerLabelWriter(taskBuilder)
-                    .setDynamicPort(portName, port)
-                    .toProto());
+            SchedulerEnvWriter.setDynamicPort(taskBuilder, portName, customEnvKey, port);
         } catch (TaskException e) {
             LOGGER.error(String.format(
                     "Failed to add PORT envvar and label to Task %s", taskBuilder.getName()), e);
@@ -193,25 +156,6 @@
         return dynamicPort;
     }
 
-<<<<<<< HEAD
-=======
-    private void setPortEnvironmentVariable(Protos.CommandInfo.Builder commandInfoBuilder, long port) {
-        CommandUtils.setEnvVar(commandInfoBuilder, getPortEnvironmentVariable(), Long.toString(port));
-    }
-
-    /**
-     * Returns a environment variable-style rendering of the provided {@code envKey}.
-     * Invalid characters are replaced with underscores.
-     */
-    private String getPortEnvironmentVariable() {
-        String draftEnvName = customEnvKey.isPresent()
-                ? customEnvKey.get() // use custom name as-is
-                : EnvConstants.PORT_NAME_TASKENV_PREFIX + portName; // PORT_[name]
-        // Envvar should be uppercased with invalid characters replaced with underscores:
-        return TaskUtils.toEnvName(draftEnvName);
-    }
-
->>>>>>> d0947ef0
     private static ResourceRequirement getPortRequirement(ResourceRequirement resourceRequirement, int port) {
         Protos.Resource.Builder builder = resourceRequirement.getResource().toBuilder();
         builder.clearRanges().getRangesBuilder().addRange(Protos.Value.Range.newBuilder().setBegin(port).setEnd(port));
